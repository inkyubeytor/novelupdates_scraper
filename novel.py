--- conflicted
+++ resolved
@@ -5,10 +5,6 @@
 from bs4 import BeautifulSoup
 
 from chapter import Chapter
-
-import requests
-
-from bs4 import BeautifulSoup
 
 
 class Novel:
@@ -23,15 +19,7 @@
         :return None.
         """
         self.link: str = link
-        response = cloudscraper.create_scraper().get(self.link)
-        # TODO: Error handling on failed request
-        soup = BeautifulSoup(response.text, "lxml")
-        self._scrape_metadata(soup)
-        self._init_chapters(soup)
 
-<<<<<<< HEAD
-    def _scrape_metadata(self, soup: BeautifulSoup) -> None:
-=======
         self._get_source()
         self._scrape_metadata()
         self._init_chapters()
@@ -41,59 +29,56 @@
         Requests novelupdates page and stores within object.
         :return: None.
         """
-        response = requests.get(self.link)
-        response.raise_for_status()
-        self.source_soup = BeautifulSoup(response.text)
+        response = cloudscraper.create_scraper().get(self.link)
+        self.soup = BeautifulSoup(response.text, "lxml")
 
     def _scrape_metadata(self) -> None:
->>>>>>> 3bcff58a
         """
         Scrapes the metadata from the novel homepage.
         :return: None.
         """
         # Title
-        self.title: str = soup.find("div", {"class": "seriestitlenu"}).string
+        self.title: str = \
+            self.soup.find("div", {"class": "seriestitlenu"}).string
 
         # Description
         self.description: str = "".join(
             p.string for p in
-            soup.find("div", {"id": "editdescription"}).children
+            self.soup.find("div", {"id": "editdescription"}).children
         )
 
         # Genre
-        self.genres: List[str] = self._list_sidebar("seriesgenre", soup)
+        self.genres: List[str] = self._list_sidebar("seriesgenre")
 
         # Tags
-        self.tags: List[str] = self._list_sidebar("showtags", soup)
+        self.tags: List[str] = self._list_sidebar("showtags")
 
         # Languages
-        self.languages: List[str] = self._list_sidebar("showlang", soup)
+        self.languages: List[str] = self._list_sidebar("showlang")
 
         # Authors
-        self.authors: List[str] = self._list_sidebar("showauthors", soup)
+        self.authors: List[str] = self._list_sidebar("showauthors")
 
         # Artists
-        self.artists: List[str] = self._list_sidebar("showartists", soup)
+        self.artists: List[str] = self._list_sidebar("showartists")
 
         # Year
-        self.year: int = int(soup.find("div", {"id": "edityear"}).string)
+        self.year: int = int(self.soup.find("div", {"id": "edityear"}).string)
 
         # Original Publisher
-        self.orig_publishers : List[str] = \
-            self._list_sidebar("showopublisher", soup)
+        self.orig_publishers : List[str] = self._list_sidebar("showopublisher")
 
         # TODO: Type, Status in COO, Licensed, Completely Translated,
         #  English Publisher, Associated Names, Related Series
 
-        print(self.orig_publishers)
         raise NotImplementedError
 
-    @staticmethod
-    def _list_sidebar(tag_id: str, soup: BeautifulSoup) -> List[str]:
-        return [ele.string for ele in soup.find("div", {"id": tag_id}).children
+    def _list_sidebar(self, tag_id: str) -> List[str]:
+        return [ele.string for ele in
+                self.soup.find("div", {"id": tag_id}).children
                 if ele not in {None, "\n", " "} and ele.string is not None]
 
-    def _init_chapters(self, soup: BeautifulSoup) -> None:
+    def _init_chapters(self) -> None:
         """
         Initializes the chapter list.
         :return: None.
